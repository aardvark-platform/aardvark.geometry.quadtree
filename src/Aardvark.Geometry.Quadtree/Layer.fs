﻿namespace Aardvark.Geometry.Quadtree

open Aardvark.Base
open Aardvark.Data
open System.Collections.Immutable
open System.Collections.Generic

#nowarn "44"

type ILayer =
    abstract member Def : Durable.Def
    abstract member Mapping : DataMapping
    abstract member WithWindow : Box2l -> ILayer option
    abstract member WithSemantic : Durable.Def -> ILayer
    abstract member ResampleUntyped : Cell2d -> ILayer
    abstract member Materialize : unit -> ILayer
    abstract member ToDurableMap : unit -> seq<KeyValuePair<Durable.Def, obj>>

[<AutoOpen>]
module ILayerExtensions =
    type ILayer with
        member this.SampleExponent    with get() = this.Mapping.BufferOrigin.Exponent
        member this.SampleMin         with get() = Cell2d(this.Mapping.Window.Min, this.SampleExponent)
        member this.SampleMaxExcl     with get() = Cell2d(this.Mapping.Window.Max, this.SampleExponent)
        member this.SampleMaxIncl     with get() = Cell2d(this.Mapping.Window.Max - V2l.II, this.SampleExponent)
        member this.SampleWindow      with get() = this.Mapping.Window
        member this.BoundingBox       with get() = if this.Mapping.BufferOrigin.IsCenteredAtOrigin then
                                                     this.Mapping.BufferOrigin.BoundingBox
                                                   else
                                                     Box2d(this.SampleMin.BoundingBox, this.SampleMaxIncl.BoundingBox)
        member this.CellBounds        with get() = if this.Mapping.BufferOrigin.IsCenteredAtOrigin then
                                                     this.Mapping.BufferOrigin
                                                   else
                                                     Cell2d(this.BoundingBox)

type Layer<'a>(def : Durable.Def, data : 'a[], mapping : DataMapping) =
   
    do
        invariantm (int64 data.Length >= mapping.WindowSize.X * mapping.WindowSize.Y) 
            (sprintf "Mapping window %A exceeds available data (length=%d)." mapping.Window data.Length)
            "971a69a6-cd25-43b8-b85b-7dd783456552"

    interface ILayer with
        member this.Def with get() = def
        member this.Mapping with get() = mapping
        member this.WithWindow (w : Box2l) =
            mapping.WithWindow(w) 
            |> Option.map (fun m -> Layer(def, data, m) :> ILayer)
<<<<<<< HEAD
        member this.ResampleUntyped (resampleRoot : Cell2d) : ILayer =
=======
        member this.WithSemantic (newSemantic : Durable.Def) =
            Layer(newSemantic, data, mapping) :> ILayer
        member this.ResampleUntyped (resampleRoot : Cell2d) =
>>>>>>> 2f609b87
            let f = Resamplers.getResamplerFor def 
            let r = this.Resample ClampToEdge (f :?> ('a*'a*'a*'a->'a)) resampleRoot
            r :> ILayer

        member this.Materialize () =
            if mapping.Window.Min = V2l.OO && mapping.WindowSize = V2l(mapping.BufferSize) then
                this :> ILayer
            else
                let size = V2i(mapping.WindowSize)
                let newdata = Array.zeroCreate<'a> (int mapping.Window.Area)
                let mutable i = 0
                for y = 0 to size.Y - 1 do
                    for x = 0 to size.X - 1 do
                        let c = Cell2d(mapping.Window.Min.X + int64 x, mapping.Window.Min.Y + int64 y, mapping.BufferOrigin.Exponent)
                        let s = this.GetSample(Fail, c)
                        newdata.[i] <- s
                        i <- i + 1

                let m = DataMapping(Cell2d(mapping.Window.Min, mapping.BufferOrigin.Exponent), size)
                Layer<'a>(def, newdata, m) :> ILayer

        member this.ToDurableMap () = seq {
            kvp Defs.Layer.DefId def.Id
            kvp Defs.Layer.BufferOrigin mapping.BufferOrigin
            kvp Defs.Layer.BufferSize mapping.BufferSize
            kvp Defs.Layer.Window mapping.Window
            kvp def data
            }

    member this.Def with get() = def
    member this.Mapping with get() = mapping
    member this.Data with get() = data
    member this.WithWindow = (this :> ILayer).WithWindow
    member this.CellBounds with get() = (this :> ILayer).CellBounds

    member this.GetSample (mode : BorderMode<'a>, s : Cell2d) : 'a =
        let min = this.SampleMin
        let maxIncl = this.SampleMaxIncl
        let inline inside () = s.X >= min.X && s.Y >= min.Y && s.X <= maxIncl.X && s.Y <= maxIncl.Y

        match mode with
        | Fail ->
            if inside () then
                let i = mapping.GetBufferIndex s
                data.[i]
            else
                failwith <| sprintf "Position %A outside of available data [%A-%A]." s this.SampleMin this.SampleMaxIncl
        | ClampToBorder value ->
            if inside () then
                let i = mapping.GetBufferIndex s
                data.[i]
            else
                value
        | ClampToEdge ->
            let x = if s.X < min.X then min.X elif s.X > maxIncl.X then maxIncl.X else s.X
            let y = if s.Y < min.Y then min.Y elif s.Y > maxIncl.Y then maxIncl.Y else s.Y
            let i = mapping.GetBufferIndex(x, y)
            data.[i]

    member this.GetSample (mode : BorderMode<'a>, globalPos : V2d) : 'a =
        let s = mapping.GetSampleCell globalPos
        this.GetSample(mode, s)

    member this.Resample (mode : BorderMode<'a>) (f : 'a*'a*'a*'a -> 'a) (resampleRoot : Cell2d) : Layer<'a> =

        if resampleRoot.IsCenteredAtOrigin && this.SampleExponent + 1 = resampleRoot.Exponent then

            let win = this.SampleWindow
            if win.Min.X >= -1L && win.Min.Y >= -1L && win.Max.X <= +1L && win.Max.Y <= +1L then
                let inline getSample x y = this.GetSample(mode, (Cell2d(int64 x, int64 y, this.SampleExponent)))
                let v = f (getSample -1 -1, getSample 0 -1, getSample -1 0, getSample 0 0)
                let buffer = Array.create 1 v
                let newMapping = DataMapping(resampleRoot) 
                Layer(def, buffer, newMapping)
            else
                failwith "Invariant 43144338-8f31-4336-be48-001cf4075ab0."

        else

            let min = this.SampleMin.Parent
            let maxIncl = this.SampleMaxIncl.Parent
            let inline getSample x y = Cell2d(min.X + int64 x, min.Y + int64 y, min.Exponent)

            let w = int(maxIncl.X - min.X)
            let h = int(maxIncl.Y - min.Y)

            let buffer = Array.zeroCreate ((w + 1) * (h + 1))

            let getSample (x : Cell2d) = this.GetSample(mode, x)
            let mutable i = 0
            for y = 0 to h do
                for x = 0 to w do
                    let s = Cell2d(min.X + int64 x, min.Y + int64 y, min.Exponent)
                    let xs = s.Children |> Array.map getSample
                    let v = f (xs.[0], xs.[1], xs.[2], xs.[3])
                    buffer.[i] <- v
                    i <- i + 1
                
            let newMapping = DataMapping(min, maxIncl)
            Layer(def, buffer, newMapping)

    


module Layer =

    let private verbose = false

    type private M = ImmutableDictionary<Durable.Def, obj>
    let private foo = Map.ofList [
        (Defs.Heights1d, fun (map : M) -> map.[Defs.Heights1d])
        ]

    let Deserialize (buffer : byte[]) : ILayer =
        let struct (def, o) = DurableCodec.Deserialize(buffer)
        let map = o :?> ImmutableDictionary<Durable.Def, obj>
        let mapping = DataMapping(
                        map.[Defs.Layer.BufferOrigin] :?> Cell2d,
                        map.[Defs.Layer.BufferSize]   :?> V2i,
                        map.[Defs.Layer.Window]       :?> Box2l
                        )
        let data = map |> foo.[def]
        match data with
        | :? (int[])        -> Layer<int>(def, data :?> int[], mapping) :> ILayer
        | :? (int64[])      -> Layer<int64>(def, data :?> int64[], mapping) :> ILayer
        | :? (float[])      -> Layer<float>(def, data :?> float[], mapping) :> ILayer
        | :? (float32[])    -> Layer<float32>(def, data :?> float32[], mapping) :> ILayer
        | :? (V2f[])        -> Layer<V2f>(def, data :?> V2f[], mapping) :> ILayer
        | :? (V2d[])        -> Layer<V2d>(def, data :?> V2d[], mapping) :> ILayer
        | :? (V3f[])        -> Layer<V3f>(def, data :?> V3f[], mapping) :> ILayer
        | :? (V3d[])        -> Layer<V3d>(def, data :?> V3d[], mapping) :> ILayer
        | :? (V4f[])        -> Layer<V4f>(def, data :?> V4f[], mapping) :> ILayer
        | :? (V4d[])        -> Layer<V4d>(def, data :?> V4d[], mapping) :> ILayer
        | :? (C3b[])        -> Layer<C3b>(def, data :?> C3b[], mapping) :> ILayer
        | :? (C4b[])        -> Layer<C4b>(def, data :?> C4b[], mapping) :> ILayer
        | :? (C3f[])        -> Layer<C3f>(def, data :?> C3f[], mapping) :> ILayer
        | :? (C4f[])        -> Layer<C4f>(def, data :?> C4f[], mapping) :> ILayer
        | _ -> failwith <| sprintf "Unknown type %A. Invariant 4e797062-04a2-445f-9725-79f66823aff8." (data.GetType())

    let defineBuilder<'a> def = (def, fun mapping (data : obj) -> Layer<'a>(def, data :?> 'a[], mapping) :> ILayer)
    let private builders = Map.ofList [
        defineBuilder<float32>  Defs.Heights1f
        defineBuilder<float>    Defs.Heights1d
        defineBuilder<V4f>      Defs.HeightsBilinear4f
        defineBuilder<V4d>      Defs.HeightsBilinear4d

        defineBuilder<V3f>      Defs.Normals3f
        defineBuilder<V3d>      Defs.Normals3d

        defineBuilder<float32>  Defs.HeightStdDevs1f
        defineBuilder<float>    Defs.HeightStdDevs1d

        defineBuilder<C3b>      Defs.Colors3b
        defineBuilder<C4b>      Defs.Colors4b
        defineBuilder<C3f>      Defs.Colors3f
        defineBuilder<C4f>      Defs.Colors4f

        defineBuilder<int>      Defs.Intensities1i
        defineBuilder<int64>    Defs.Intensities1l
        defineBuilder<float32>  Defs.Intensities1f
        defineBuilder<float>    Defs.Intensities1d

        defineBuilder<V4f>      Defs.BilinearParams4f
        defineBuilder<V4d>      Defs.BilinearParams4d
        
        defineBuilder<float32>  Defs.Volumes1f
        defineBuilder<float>    Defs.Volumes1d
        defineBuilder<V4f>      Defs.VolumesBilinear4f
        defineBuilder<V4d>      Defs.VolumesBilinear4d
        ]
    
    let FromDurableMap (def : Durable.Def) (map : ImmutableDictionary<Durable.Def, obj>) : ILayer =

        let mapping = DataMapping(
                        map.[Defs.Layer.BufferOrigin] :?> Cell2d,
                        map.[Defs.Layer.BufferSize]   :?> V2i,
                        map.[Defs.Layer.Window]       :?> Box2l
                        )

        match builders |> Map.tryFind def with
        | Some builder -> builder mapping (map.[def])
        | None -> sprintf "Unknown layer type %A. 8c90faa2-de10-4938-b8ee-3034bd9bdea0." def |> failwith

    let BoundingBox (layer : ILayer) = layer.Mapping.BoundingBox

    let Window (layer : ILayer) = layer.Mapping.Window

    let private ensureSameDef (layers : Layer<_>[]) : Durable.Def =
        match layers.Length with
        | 0 -> failwith "Invariant 44926079-4dcf-48c5-b5ff-e8e214636f79."
        | 1 -> layers.[0].Def
        | _ -> 
            let def = layers.[0].Def
            invariant (layers |> Array.forall (fun l -> l.Def = def)) "49514f12-b4f9-4708-9108-94a6dcc5d217"
            def

    let private mergeTyped (layers : Layer<'a>[]) : Layer<'a> =
        let def = ensureSameDef layers
        if verbose then
            printfn "[Layer.Merge] .... def = %s" def.Name
        
        let e = layers.[0].SampleExponent
        if not (layers |> Array.forall (fun l -> l.SampleExponent = e)) then 
            failwith "Cannot merge layers with different resolutions."
        if verbose then
            printfn "[Layer.Merge] .... e = %d" e
        
        let finalWindow = layers |> Seq.map (fun l -> l.SampleWindow) |> Box2l
        let finalOrigin = Cell2d(finalWindow.Min, e)
        let finalMapping = DataMapping(finalOrigin, V2i finalWindow.Size, finalWindow)
        let finalData = Array.zeroCreate<'a> (int finalWindow.Size.X * int finalWindow.Size.Y)
        
        if verbose then
            for l in layers do printfn "[Layer.Merge] .... [%A-%A]" l.SampleMin l.SampleMaxIncl
            printfn "[Layer.Merge] .... final mapping"
            printfn "[Layer.Merge] .... buffer origin: %A" finalOrigin
            printfn "[Layer.Merge] .... buffer size  : %A" finalWindow.Size
            printfn "[Layer.Merge] .... window: %A" finalWindow
        
        
        for layer in layers do
            let w = layer.Mapping.Window
            let xMaxIncl = int w.SizeX - 1
            let yMaxIncl = int w.SizeY - 1
            for y = 0 to yMaxIncl do
                for x = 0 to xMaxIncl do
                    let c = Cell2d(w.Min.X + int64 x, w.Min.Y + int64 y, e)
                    let i = finalMapping.GetBufferIndex c
                    let v = layer.GetSample(Fail, c)
                    finalData.[i] <- v
        
        Layer(def, finalData, finalMapping)

    let private toTyped<'a> (layers : ILayer[]) : Layer<'a>[] =
        layers |> Array.map (fun x -> x :?> Layer<'a>)

    let private mergeUntyped_<'a> xs = xs |> toTyped<'a> |> mergeTyped :> ILayer
    
    let Merge (layers : ILayer seq) : ILayer option =
        let ls = layers |> Array.ofSeq
        match ls.Length with
        | 0 -> 
            if verbose then printfn "[Layer.Merge] 0 layers -> None"
            None
        | 1 ->
            if verbose then printfn "[Layer.Merge] 1 layer  -> Some ls.[0]"
            Some ls.[0]
        | n ->
            if verbose then printfn "[Layer.Merge] %d layers" n
            match ls.[0] with
            | :? Layer<int>     -> ls |> mergeUntyped_<int>
            | :? Layer<int64>   -> ls |> mergeUntyped_<int64>
            | :? Layer<float>   -> ls |> mergeUntyped_<float>
            | :? Layer<float32> -> ls |> mergeUntyped_<float32>
            | :? Layer<V2f>     -> ls |> mergeUntyped_<V2f>
            | :? Layer<V2d>     -> ls |> mergeUntyped_<V2d>
            | :? Layer<V3f>     -> ls |> mergeUntyped_<V3f>
            | :? Layer<V3d>     -> ls |> mergeUntyped_<V3d>
            | :? Layer<V4f>     -> ls |> mergeUntyped_<V4f>
            | :? Layer<V4d>     -> ls |> mergeUntyped_<V4d>
            | :? Layer<C3b>     -> ls |> mergeUntyped_<C3b>
            | :? Layer<C4b>     -> ls |> mergeUntyped_<C4b>
            | :? Layer<C3f>     -> ls |> mergeUntyped_<C3f>
            | :? Layer<C4f>     -> ls |> mergeUntyped_<C4f>
            | _ -> failwith <| sprintf "Unsupported layer type %A. Invariant bfb8d2ec-666d-4878-b612-f46f59dd5e82." ls.[0]

            |> Some<|MERGE_RESOLUTION|>--- conflicted
+++ resolved
@@ -46,13 +46,9 @@
         member this.WithWindow (w : Box2l) =
             mapping.WithWindow(w) 
             |> Option.map (fun m -> Layer(def, data, m) :> ILayer)
-<<<<<<< HEAD
-        member this.ResampleUntyped (resampleRoot : Cell2d) : ILayer =
-=======
         member this.WithSemantic (newSemantic : Durable.Def) =
             Layer(newSemantic, data, mapping) :> ILayer
         member this.ResampleUntyped (resampleRoot : Cell2d) =
->>>>>>> 2f609b87
             let f = Resamplers.getResamplerFor def 
             let r = this.Resample ClampToEdge (f :?> ('a*'a*'a*'a->'a)) resampleRoot
             r :> ILayer
